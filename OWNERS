# See the OWNERS docs: https://git.k8s.io/community/contributors/guide/owners.md

filters:
  .*:
    approvers:
      - eranco74
      - filanov
      - gamli75
      - romfreiman
      - ronniel1
    reviewers:
      - avishayt
      - empovit
      - eranco74
      - filanov
      - gamli75
      - ori-amizur
      - oshercc
      - razregev
      - romfreiman
      - ronniel1
      - tsorya
      - yevgeny-shnaidman
      - yuvigold
      - masayag
<<<<<<< HEAD
      - erezalster
      - nmagnezi
      - carbonin
      - rollandf
      - danielerez
      - ybettan
      - slaviered
=======
>>>>>>> 2ca06e5f
  Jenkinsfile:
    approvers:
      - yuvigold
      - oshercc
    labels:
      - do-not-merge/hold
      - ci-update
  ^Dockerfile\..*:
    labels:
      - do-not-merge/hold
      - deployment-update<|MERGE_RESOLUTION|>--- conflicted
+++ resolved
@@ -23,7 +23,6 @@
       - yevgeny-shnaidman
       - yuvigold
       - masayag
-<<<<<<< HEAD
       - erezalster
       - nmagnezi
       - carbonin
@@ -31,8 +30,6 @@
       - danielerez
       - ybettan
       - slaviered
-=======
->>>>>>> 2ca06e5f
   Jenkinsfile:
     approvers:
       - yuvigold
