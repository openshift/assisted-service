NAMESPACE := $(or ${NAMESPACE},assisted-installer)

PWD = $(shell pwd)
UID = $(shell id -u)
BUILD_FOLDER = $(PWD)/build/$(NAMESPACE)
ROOT_DIR = $(shell dirname $(realpath $(firstword $(MAKEFILE_LIST))))

TARGET := $(or ${TARGET},minikube)
PROFILE := $(or $(PROFILE),minikube)
KUBECTL=kubectl -n $(NAMESPACE)

ifeq ($(TARGET), minikube)
define get_service
minikube -p $(PROFILE) service --url $(1) -n $(NAMESPACE) | sed 's/http:\/\///g'
endef # get_service
else
define get_service
kubectl get service $(1) -n $(NAMESPACE) | grep $(1) | awk '{print $$4 ":" $$5}' | \
	awk '{split($$0,a,":"); print a[1] ":" a[2]}'
endef # get_service
endif # TARGET

SERVICE := $(or ${SERVICE},quay.io/ocpmetal/assisted-service:latest)
ISO_CREATION := $(or ${ISO_CREATION},quay.io/ocpmetal/assisted-iso-create:latest)
DUMMY_IGNITION := $(or ${DUMMY_IGNITION},minikube-local-registry/ignition-dummy-generator:minikube-test)
BASE_OS_IMAGE ?= https://releases-rhcos.cloud.privileged.psi.redhat.com/storage/releases/4.6-devel/46.82.202008261306-0/x86_64/rhcos-46.82.202008261306-0-live.x86_64.iso
GIT_REVISION := $(shell git rev-parse HEAD)
APPLY_NAMESPACE := $(or ${APPLY_NAMESPACE},True)
ROUTE53_SECRET := ${ROUTE53_SECRET}
OCM_CLIENT_ID := ${OCM_CLIENT_ID}
OCM_CLIENT_SECRET := ${OCM_CLIENT_SECRET}
ENABLE_AUTH := $(or ${ENABLE_AUTH},False)
DELETE_PVC := $(or ${DELETE_PVC},False)

# We decided to have an option to change replicas count only while running in minikube
# That line is checking if we run on minikube
# check if SERVICE_REPLICAS_COUNT was set and if yes change default value to required one
REPLICAS_COUNT = $(shell if ! [ "${TARGET}" = "minikube" ];then echo 3; else echo $(or ${SERVICE_REPLICAS_COUNT},3);fi)

ifdef INSTALLATION_TIMEOUT
        INSTALLATION_TIMEOUT_FLAG = --installation-timeout $(INSTALLATION_TIMEOUT)
endif


all: build

lint:
	golangci-lint run -v

$(BUILD_FOLDER):
	mkdir -p $(BUILD_FOLDER)

format:
	goimports -w -l cmd/ internal/ subsystem/ pkg/ assisted-iso-create/ dummy-ignition/
	gofmt -w -l cmd/ internal/ subsystem/ pkg/ assisted-iso-create/ dummy-ignition/

############
# Generate #
############

generate:
	go generate $(shell go list ./... | grep -v 'assisted-service/models\|assisted-service/client\|assisted-service/restapi')

generate-from-swagger: generate-go-client generate-go-server

generate-go-server:
	rm -rf restapi
	docker run -u $(UID):$(UID) -v $(PWD):$(PWD):rw,Z -v /etc/passwd:/etc/passwd -w $(PWD) \
		quay.io/goswagger/swagger:v0.25.0 generate server --template=stratoscale -f swagger.yaml \
		--template-dir=/templates/contrib

generate-go-client:
	rm -rf client models
	docker run -u $(UID):$(UID) -v $(PWD):$(PWD):rw,Z -v /etc/passwd:/etc/passwd -w $(PWD) \
		quay.io/goswagger/swagger:v0.25.0 generate client --template=stratoscale -f swagger.yaml \
		--template-dir=/templates/contrib

generate-python-client: $(BUILD_FOLDER)
	rm -rf $(BUILD_FOLDER)/assisted-service-client*
	docker run --rm -u ${UID} --entrypoint /bin/sh \
		-v $(BUILD_FOLDER):/local:Z \
		-v $(ROOT_DIR)/swagger.yaml:/swagger.yaml:ro,Z \
		-v $(ROOT_DIR)/tools/generate_python_client.sh:/script.sh:ro,Z \
		-e SWAGGER_FILE=/swagger.yaml -e OUTPUT=/local/assisted-service-client/ \
		swaggerapi/swagger-codegen-cli:2.4.15 /script.sh
	cd $(BUILD_FOLDER)/assisted-service-client/ && python3 setup.py sdist --dist-dir $(BUILD_FOLDER)

generate-keys: $(BUILD_FOLDER)
	cd tools && go run auth_keys_generator.go -keys-dir=$(BUILD_FOLDER)

##################
# Build & Update #
##################

.PHONY: build
build: lint unit-test build-minimal build-iso-generator

build-minimal: $(BUILD_FOLDER)
	CGO_ENABLED=0 go build -o $(BUILD_FOLDER)/assisted-service cmd/main.go

build-iso-generator: $(BUILD_FOLDER)
	CGO_ENABLED=0 go build -o $(BUILD_FOLDER)/assisted-iso-create assisted-iso-create/main.go

build-dummy-ignition: $(BUILD_FOLDER)
	CGO_ENABLED=0 go build -o $(BUILD_FOLDER)/dummy-ignition dummy-ignition/main.go

build-onprem: build-minimal build-iso-generator build-dummy-ignition
	podman build --build-arg NAMESPACE=$(NAMESPACE) -f Dockerfile.assisted-service-onprem -t ${SERVICE} .

build-image: build
	GIT_REVISION=${GIT_REVISION} docker build --network=host --build-arg GIT_REVISION \
 		-f Dockerfile.assisted-service . -t $(SERVICE)

build-assisted-iso-generator-image: lint unit-test build-minimal build-minimal-assisted-iso-generator-image

build-minimal-assisted-iso-generator-image: build-iso-generator
	GIT_REVISION=${GIT_REVISION} docker build --network=host --build-arg GIT_REVISION --build-arg NAMESPACE=$(NAMESPACE) --build-arg OS_IMAGE=${BASE_OS_IMAGE} \
 		-f Dockerfile.assisted-iso-create . -t $(ISO_CREATION)

build-dummy-ignition-image: build-dummy-ignition
	docker build --network=host --build-arg NAMESPACE=$(NAMESPACE) -f Dockerfile.ignition-dummy . -t ${DUMMY_IGNITION}

update: build-image
	docker push $(SERVICE)

update-minimal: build-minimal
	GIT_REVISION=${GIT_REVISION} docker build --network=host --build-arg GIT_REVISION \
		-f Dockerfile.assisted-service . -t $(SERVICE)

update-minikube: build build-dummy-ignition
	eval $$(SHELL=$${SHELL:-/bin/sh} minikube -p $(PROFILE) docker-env) && \
		GIT_REVISION=${GIT_REVISION} docker build --network=host --build-arg GIT_REVISION \
		-f Dockerfile.assisted-service . -t $(SERVICE) && docker build --network=host -f Dockerfile.ignition-dummy . -t ${DUMMY_IGNITION} \
		&& docker build --network=host --build-arg GIT_REVISION -f Dockerfile.assisted-iso-create . -t $(ISO_CREATION)

define publish_image
	docker tag ${1} ${2}
	docker push ${2}
endef # publish_image

publish:
	$(call publish_image,${SERVICE},quay.io/ocpmetal/assisted-service:latest)
	$(call publish_image,${SERVICE},quay.io/ocpmetal/assisted-service:${GIT_REVISION})
	$(call publish_image,${ISO_CREATION},quay.io/ocpmetal/assisted-iso-create:latest)
	$(call publish_image,${ISO_CREATION},quay.io/ocpmetal/assisted-iso-create:${GIT_REVISION})

##########
# Deploy #
##########
ifdef DEPLOY_TAG
  DEPLOY_TAG_OPTION = --deploy-tag "$(DEPLOY_TAG)"
else ifdef DEPLOY_MANIFEST_PATH
  DEPLOY_TAG_OPTION = --deploy-manifest-path "$(DEPLOY_MANIFEST_PATH)"
else ifdef DEPLOY_MANIFEST_TAG
  DEPLOY_TAG_OPTION = --deploy-manifest-tag "$(DEPLOY_MANIFEST_TAG)"
endif

deploy-all: $(BUILD_FOLDER) deploy-namespace deploy-postgres deploy-s3 deploy-ocm-secret deploy-route53 deploy-service
	echo "Deployment done"

deploy-ui: deploy-namespace
	python3 ./tools/deploy_ui.py --target "$(TARGET)" --domain "$(INGRESS_DOMAIN)" --namespace "$(NAMESPACE)" --profile "$(PROFILE)" $(DEPLOY_TAG_OPTION)

deploy-namespace: $(BUILD_FOLDER)
	python3 ./tools/deploy_namespace.py --deploy-namespace $(APPLY_NAMESPACE) --namespace "$(NAMESPACE)" --profile "$(PROFILE)" --target "$(TARGET)"

deploy-s3-secret:
	python3 ./tools/deploy_scality_configmap.py --namespace "$(NAMESPACE)" --profile "$(PROFILE)" --target "$(TARGET)"

deploy-s3: deploy-namespace
	python3 ./tools/deploy_s3.py --namespace "$(NAMESPACE)" --profile "$(PROFILE)" --target "$(TARGET)"
	sleep 5;  # wait for service to get an address
	make deploy-s3-secret

deploy-route53: deploy-namespace
	python3 ./tools/deploy_route53.py --secret "$(ROUTE53_SECRET)" --namespace "$(NAMESPACE)" --profile "$(PROFILE)" --target "$(TARGET)"

deploy-ocm-secret: deploy-namespace
	python3 ./tools/deploy_sso_secret.py --secret "$(OCM_CLIENT_SECRET)" --id "$(OCM_CLIENT_ID)" --namespace "$(NAMESPACE)" --profile "$(PROFILE)" --target "$(TARGET)"

deploy-inventory-service-file: deploy-namespace
	python3 ./tools/deploy_inventory_service.py --target "$(TARGET)" --domain "$(INGRESS_DOMAIN)" --namespace "$(NAMESPACE)" --profile "$(PROFILE)"
	sleep 5;  # wait for service to get an address

deploy-service-requirements: deploy-namespace deploy-inventory-service-file
	python3 ./tools/deploy_assisted_installer_configmap.py --target "$(TARGET)" --domain "$(INGRESS_DOMAIN)" \
		--base-dns-domains "$(BASE_DNS_DOMAINS)" --namespace "$(NAMESPACE)" --profile "$(PROFILE)" \
		$(INSTALLATION_TIMEOUT_FLAG) $(DEPLOY_TAG_OPTION) --enable-auth "$(ENABLE_AUTH)" $(TEST_FLAGS)

deploy-service: deploy-namespace deploy-service-requirements deploy-role
	python3 ./tools/deploy_assisted_installer.py $(DEPLOY_TAG_OPTION) --namespace "$(NAMESPACE)" \
		--profile "$(PROFILE)" $(TEST_FLAGS) --target "$(TARGET)" --replicas-count $(REPLICAS_COUNT)
	python3 ./tools/wait_for_assisted_service.py --target $(TARGET) --namespace "$(NAMESPACE)" \
		--profile "$(PROFILE)" --domain "$(INGRESS_DOMAIN)"

deploy-role: deploy-namespace
	python3 ./tools/deploy_role.py --namespace "$(NAMESPACE)" --profile "$(PROFILE)" --target "$(TARGET)"

deploy-postgres: deploy-namespace
	python3 ./tools/deploy_postgres.py --namespace "$(NAMESPACE)" --profile "$(PROFILE)" --target "$(TARGET)"

jenkins-deploy-for-subsystem: generate-keys build-dummy-ignition-image
	export TEST_FLAGS=--subsystem-test && export ENABLE_AUTH="True" && export DUMMY_IGNITION=${DUMMY_IGNITION} && $(MAKE) deploy-wiremock deploy-all

deploy-test: generate-keys
	export SERVICE=minikube-local-registry/assisted-service:minikube-test && export TEST_FLAGS=--subsystem-test && export ENABLE_AUTH="True" \
	&& export DUMMY_IGNITION=${DUMMY_IGNITION} && ISO_CREATION=minikube-local-registry/assisted-iso-create:minikube-test \
	$(MAKE) update-minikube deploy-wiremock deploy-all

deploy-onprem:
	podman pod create --name assisted-installer -p 5432,8000,8090,8080
	podman run -dt --pod assisted-installer --env-file onprem-environment --name db centos/postgresql-12-centos7
	podman run -dt --pod assisted-installer --env-file onprem-environment --user assisted-installer --restart always --name installer ${SERVICE}
	podman run -dt --pod assisted-installer --env-file onprem-environment --pull always -v $(PWD)/deploy/ui/nginx.conf:/opt/bitnami/nginx/conf/server_blocks/nginx.conf:z --name ui quay.io/ocpmetal/ocp-metal-ui:latest

########
# Test #
########

subsystem-run: test subsystem-clean

test:
	INVENTORY=$(shell $(call get_service,assisted-service) | sed 's/http:\/\///g') \
		DB_HOST=$(shell $(call get_service,postgres) | sed 's/http:\/\///g' | cut -d ":" -f 1) \
		DB_PORT=$(shell $(call get_service,postgres) | sed 's/http:\/\///g' | cut -d ":" -f 2) \
		OCM_HOST=$(shell $(call get_service,wiremock) | sed 's/http:\/\///g') \
		TEST_TOKEN="$(shell cat $(BUILD_FOLDER)/auth-tokenString)" \
		TEST_TOKEN_ADMIN="$(shell cat $(BUILD_FOLDER)/auth-tokenAdminString)" \
		TEST_TOKEN_UNALLOWED="$(shell cat $(BUILD_FOLDER)/auth-tokenUnallowedString)" \
		ENABLE_AUTH="true" \
		go test -v ./subsystem/... -count=1 -ginkgo.focus=${FOCUS} -ginkgo.v -timeout 30m

deploy-wiremock: deploy-namespace
	python3 ./tools/deploy_wiremock.py --target $(TARGET) --namespace "$(NAMESPACE)" --profile "$(PROFILE)"

deploy-olm: deploy-namespace
	python3 ./tools/deploy_olm.py --target $(TARGET) --profile $(PROFILE)

deploy-prometheus: $(BUILD_FOLDER) deploy-namespace
	python3 ./tools/deploy_prometheus.py --target $(TARGET) --namespace "$(NAMESPACE)" --profile "$(PROFILE)"

deploy-grafana: $(BUILD_FOLDER)
	python3 ./tools/deploy_grafana.py --target $(TARGET) --namespace "$(NAMESPACE)" --profile "$(PROFILE)"

deploy-monitoring: deploy-olm deploy-prometheus deploy-grafana

unit-test:
	docker kill postgres || true
	sleep 3
	docker run -d  --rm --name postgres -e POSTGRES_PASSWORD=admin -e POSTGRES_USER=admin -p 127.0.0.1:5432:5432 postgres:12.3-alpine -c 'max_connections=10000'
	until PGPASSWORD=admin pg_isready -U admin --dbname postgres --host 127.0.0.1 --port 5432; do sleep 1; done
<<<<<<< HEAD
	SKIP_UT_DB=1 SERVICE_IPS=127.0.0.1 go test -v $(or ${TEST}, ${TEST}, $(shell go list ./... | grep -v subsystem)) -cover || (docker stop postgres && /bin/false)
	docker stop postgres
=======
	SKIP_UT_DB=1 go test -v $(or ${TEST}, ${TEST}, $(shell go list ./... | grep -v subsystem)) -cover || (docker kill postgres && /bin/false)
	docker kill postgres
>>>>>>> 3d2454ba

test-onprem:
	INVENTORY=127.0.0.1:8090 \
	INVENTORY=127.0.0.1:8090 \
	DB_HOST=127.0.0.1 \
	DB_PORT=5432 \
	go test -v ./subsystem/... -count=1 -ginkgo.focus=${FOCUS} -ginkgo.v -timeout 30m

#########
# Clean #
#########

clear-all: clean subsystem-clean clear-deployment

clean:
	-rm -rf $(BUILD_FOLDER)

subsystem-clean:
	-$(KUBECTL) get pod -o name | grep dummyimage | xargs -r $(KUBECTL) delete 1> /dev/null || true
	-$(KUBECTL) get pod -o name | grep createimage | xargs -r $(KUBECTL) delete 1> /dev/null || true
	-$(KUBECTL) get pod -o name | grep ignition-generator | xargs -r $(KUBECTL) delete 1> /dev/null || true

clear-deployment:
	-python3 ./tools/clear_deployment.py --delete-namespace $(APPLY_NAMESPACE) --delete-pvc $(DELETE_PVC) --namespace "$(NAMESPACE)" --profile "$(PROFILE)" --target "$(TARGET)" || true

clean-onprem:
	podman pod rm -f -i assisted-installer

delete-minikube-profile:
	minikube delete -p $(PROFILE)

delete-all-minikube-profiles:
	minikube delete --all<|MERGE_RESOLUTION|>--- conflicted
+++ resolved
@@ -249,13 +249,8 @@
 	sleep 3
 	docker run -d  --rm --name postgres -e POSTGRES_PASSWORD=admin -e POSTGRES_USER=admin -p 127.0.0.1:5432:5432 postgres:12.3-alpine -c 'max_connections=10000'
 	until PGPASSWORD=admin pg_isready -U admin --dbname postgres --host 127.0.0.1 --port 5432; do sleep 1; done
-<<<<<<< HEAD
-	SKIP_UT_DB=1 SERVICE_IPS=127.0.0.1 go test -v $(or ${TEST}, ${TEST}, $(shell go list ./... | grep -v subsystem)) -cover || (docker stop postgres && /bin/false)
-	docker stop postgres
-=======
-	SKIP_UT_DB=1 go test -v $(or ${TEST}, ${TEST}, $(shell go list ./... | grep -v subsystem)) -cover || (docker kill postgres && /bin/false)
+	SKIP_UT_DB=1 SERVICE_IPS=127.0.0.1 go test -v $(or ${TEST}, ${TEST}, $(shell go list ./... | grep -v subsystem)) -cover || (docker kill postgres && /bin/false)
 	docker kill postgres
->>>>>>> 3d2454ba
 
 test-onprem:
 	INVENTORY=127.0.0.1:8090 \
