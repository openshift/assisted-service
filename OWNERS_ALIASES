# See the OWNERS docs at https://go.k8s.io/owners

aliases:
  approvers:
    - eranco74
    - filanov
    - gamli75
    - ronniel1
  code-reviewers:
    - avishayt
    - empovit
    - eranco74
    - filanov
    - gamli75
    - ori-amizur
    - oshercc
    - razregev
    - ronniel1
    - tsorya
    - yevgeny-shnaidman
    - yuvigold
    - nmagnezi
    - carbonin
    - rollandf
    - danielerez
    - ybettan
    - slaviered
    - sacharya
    - rwsu
    - omertuc
    - eliorerz
    - michaellevy101
    - osherdp
    - flaper87
    - mkowalski
    - djzager
    - lranjbar
<<<<<<< HEAD
    - pawanpinjarkar
=======
    - sagidayan
>>>>>>> b5f9a424
  ci-approvers:
    - yuvigold
    - oshercc
  reviewers-only:
    - jakub-dzon
    - pkliczewski
    - masayag
    - jordigilh
    - machacekondra
    - rewantsoni
    - nbalacha
    - priyanka19-98
<|MERGE_RESOLUTION|>--- conflicted
+++ resolved
@@ -35,11 +35,8 @@
     - mkowalski
     - djzager
     - lranjbar
-<<<<<<< HEAD
     - pawanpinjarkar
-=======
     - sagidayan
->>>>>>> b5f9a424
   ci-approvers:
     - yuvigold
     - oshercc
