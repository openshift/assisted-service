--- conflicted
+++ resolved
@@ -119,8 +119,7 @@
         - path: /etc/assisted-service/auth.json
           mode: 0644
           contents:
-<<<<<<< HEAD
-            inline: "data:;base64,replace-with-your-base64-encoded-pull-secret"
+            inline: replace-with-your-urlencoded-pull-secret
         - path: /etc/assisted-service/startup_script.sh
           mode: 0644
           contents:
@@ -133,8 +132,4 @@
                       printf "\n$ip assisted-api.local.openshift.io">>/etc/hosts
                   done
               printf "\nSERVICE_IPS=$ips">>/etc/assisted-service/environment
-              
-        
-=======
-            inline: replace-with-your-urlencoded-pull-secret
->>>>>>> 65872e32
+              