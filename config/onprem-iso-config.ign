{
  "ignition": {
    "version": "2.2.0"
  },
  "passwd": {
    "users": [
      {
        "groups": [
          "sudo"
        ],
        "name": "core",
        "sshAuthorizedKeys": [
          "replace-with-your-ssh-public-key"
        ]
      }
    ]
  },
  "storage": {
    "files": [
      {
        "path": "/etc/assisted-service/environment",
        "filesystem": "root",
        "contents": {
          "source": "data:,POSTGRESQL_DATABASE%3Dinstaller%0APOSTGRESQL_PASSWORD%3Dadmin%0APOSTGRESQL_USER%3Dadmin%0ADB_HOST%3D127.0.0.1%0ADB_PORT%3D5432%0ADB_USER%3Dadmin%0ADB_PASS%3Dadmin%0ADB_NAME%3Dinstaller%0ASERVICE_BASE_URL%3Dhttp%3A%2F%2Fassisted-api.local.openshift.io%3A8080%0ADEPLOY_TARGET%3Donprem%0A"
        },
        "mode": 420
      },
      {
        "path": "/etc/assisted-service/nginx.conf",
        "filesystem": "root",
        "contents": {
          "source": "data:,server%20%7B%0A%20%20%20%20listen%208080%3B%0A%20%20%20%20server_name%20_%3B%0A%20%20%20%20root%20%2Fapp%3B%0A%20%20%20%20index%20index.html%3B%0A%20%20%20%20location%20%2Fapi%20%7B%0A%20%20%20%20%20%20%20%20proxy_pass%20http%3A%2F%2Flocalhost%3A8090%3B%0A%20%20%20%20%20%20%20%20proxy_http_version%201.1%3B%0A%20%20%20%20%20%20%20%20proxy_set_header%20Upgrade%20%24http_upgrade%3B%0A%20%20%20%20%20%20%20%20proxy_set_header%20Connection%20'upgrade'%3B%0A%20%20%20%20%20%20%20%20proxy_set_header%20Host%20%24host%3B%0A%20%20%20%20%20%20%20%20proxy_cache_bypass%20%24http_upgrade%3B%0A%20%20%20%20%7D%0A%20%20%20%20location%20%2F%20%7B%0A%20%20%20%20%20%20%20%20try_files%20%24uri%20%2Findex.html%3B%0A%20%20%20%20%7D%0A%7D%0A"
        },
        "mode": 420
      },
      {
        "path": "/etc/assisted-service/auth.json",
        "filesystem": "root",
        "contents": {
          "source": "data:,replace-with-your-urlencoded-pull-secret"
<<<<<<< HEAD
        },
        "mode": 420
      },
      {
        "path": "/etc/assisted-service/startup_script.sh",
        "filesystem": "root",
        "contents": {
          "source": "data:,%23!%2Fbin%2Fbash%0Aips%3D%24(hostname%20-I)%0AipArr%3D(%24ips)%0Afor%20ip%20in%20%22%24%7BipArr%5B%40%5D%7D%22%0A%20%20%20%20do%20%0A%20%20%20%20%20%20%20%20printf%20%22%5Cn%24ip%20assisted-api.local.openshift.io%22%3E%3E%2Fetc%2Fhosts%0A%20%20%20%20done%0Aprintf%20%22%5CnSERVICE_IPS%3D%24ips%22%3E%3E%2Fetc%2Fassisted-service%2Fenvironment%0A"
=======
>>>>>>> 65872e32
        },
        "mode": 420
      }
    ]
  },
  "systemd": {
    "units": [
      {
        "contents": "[Unit]\nAfter=network-online.target\n\n[Service]\nType=forking\nRestart=no\nExecStart=/bin/bash /etc/assisted-service/startup_script.sh\n\n[Install]\nWantedBy=multi-user.target\n",
        "enabled": true,
        "name": "assisted-service-ip-configuration.service"
      },
      {
        "contents": "[Unit]\nAfter=assisted-service-ip-configuration.service\n\n[Service]\nType=forking\nRestart=no\nExecStart=podman pod create --name assisted-installer -p 5432,8000,8090,8080\n\n[Install]\nWantedBy=multi-user.target\n",
        "enabled": true,
        "name": "assisted-service-pod.service"
      },
      {
        "contents": "[Unit]\nAfter=assisted-service-pod.service\n\n[Service]\nType=forking\nRestart=no\nExecStartPre=podman pull --authfile /etc/assisted-service/auth.json rhel8/postgresql-12:latest\nExecStart=podman run -dt --pod assisted-installer --env-file /etc/assisted-service/environment --name db rhel8/postgresql-12:latest\nTimeoutStartSec=300\n\n[Install]\nWantedBy=multi-user.target\n",
        "enabled": true,
        "name": "assisted-service-db.service"
      },
      {
        "contents": "[Unit]\nAfter=assisted-service-db.service\n\n[Service]\nType=forking\nRestart=no\nExecStartPre=podman pull quay.io/ocpmetal/assisted-service:latest\nExecStart=podman run -dt --pod assisted-installer --env-file /etc/assisted-service/environment --restart always --name installer quay.io/ocpmetal/assisted-service:latest\nTimeoutStartSec=300\n\n[Install]\nWantedBy=multi-user.target\n",
        "enabled": true,
        "name": "assisted-service-installer.service"
      },
      {
        "contents": "[Unit]\nAfter=assisted-service-installer.service\n\n[Service]\nType=forking\nRestart=no\nExecStartPre=podman pull quay.io/ocpmetal/ocp-metal-ui:latest\nExecStart=podman run -dt --pod assisted-installer --env-file /etc/assisted-service/environment -v /etc/assisted-service/nginx.conf:/opt/bitnami/nginx/conf/server_blocks/nginx.conf:z --name ui quay.io/ocpmetal/ocp-metal-ui:latest\nTimeoutStartSec=300\n\n[Install]\nWantedBy=multi-user.target\n",
        "enabled": true,
        "name": "assisted-service-ui.service"
      }
    ]
  }
}<|MERGE_RESOLUTION|>--- conflicted
+++ resolved
@@ -38,7 +38,6 @@
         "filesystem": "root",
         "contents": {
           "source": "data:,replace-with-your-urlencoded-pull-secret"
-<<<<<<< HEAD
         },
         "mode": 420
       },
@@ -47,8 +46,6 @@
         "filesystem": "root",
         "contents": {
           "source": "data:,%23!%2Fbin%2Fbash%0Aips%3D%24(hostname%20-I)%0AipArr%3D(%24ips)%0Afor%20ip%20in%20%22%24%7BipArr%5B%40%5D%7D%22%0A%20%20%20%20do%20%0A%20%20%20%20%20%20%20%20printf%20%22%5Cn%24ip%20assisted-api.local.openshift.io%22%3E%3E%2Fetc%2Fhosts%0A%20%20%20%20done%0Aprintf%20%22%5CnSERVICE_IPS%3D%24ips%22%3E%3E%2Fetc%2Fassisted-service%2Fenvironment%0A"
-=======
->>>>>>> 65872e32
         },
         "mode": 420
       }
